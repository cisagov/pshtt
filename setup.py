--- conflicted
+++ resolved
@@ -76,26 +76,13 @@
 
     extras_require={
         'dev': [
-<<<<<<< HEAD
-            'check-manifest',
-            'pytest',
-            'semver',
-            'tox',
-            'wheel'
-=======
+            'check-manifest>=0.36',
             'pytest>=3.5.0',
             'semver>=2.7.9',
             'tox>=3.0.0',
             'wheel>=0.31.0'
->>>>>>> a278e69c
         ],
     },
-
-    # For forcing pip to pull from GitHub, if we need code that has
-    # not yet been pushed to PyPI
-    # dependency_links=[
-    #     'git+https://github.com/nabla-c0d3/sslyze.git@master#egg=sslyze-1.2.0'
-    #  ],
 
     # Conveniently allows one to run the CLI tool as `pshtt`
     entry_points={
