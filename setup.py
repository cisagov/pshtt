--- conflicted
+++ resolved
@@ -79,12 +79,8 @@
         "Programming Language :: Python :: 3.8",
         "Programming Language :: Python :: 3.9",
         "Programming Language :: Python :: 3.10",
-<<<<<<< HEAD
         # "Programming Language :: Python :: 3.11",
-=======
-        "Programming Language :: Python :: 3.11",
-        "Programming Language :: Python :: 3.12",
->>>>>>> 31075efe
+        # "Programming Language :: Python :: 3.12",
         "Programming Language :: Python :: Implementation :: CPython",
     ],
     python_requires=">=3.7",
