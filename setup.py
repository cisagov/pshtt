"""
setup module for pshtt

Based on:

- https://packaging.python.org/distributing/
- https://github.com/pypa/sampleproject/blob/master/setup.py
"""

from setuptools import setup
from pshtt import __version__


def readme():
    with open('README.md') as f:
        return f.read()


setup(
    name='pshtt',

    # Versions should comply with PEP440
    version=__version__,
    description='Scan websites for HTTPS deployment best practices',
    long_description=readme(),
    long_description_content_type='text/markdown',

    # NCATS "homepage"
    url='https://www.dhs.gov/cyber-incident-response',
    # The project's main homepage
    download_url='https://github.com/dhs-ncats/pshtt',

    # Author details
    author='Department of Homeland Security, National Cybersecurity Assessments and Technical Services team',
    author_email='ncats@hq.dhs.gov',

    license='License :: CC0 1.0 Universal (CC0 1.0) Public Domain Dedication',

    # See https://pypi.python.org/pypi?%3Aaction=list_classifiers
    classifiers=[
        # How mature is this project? Common values are
        #   3 - Alpha
        #   4 - Beta
        #   5 - Production/Stable
        'Development Status :: 4 - Beta',

        # Indicate who your project is intended for
        'Intended Audience :: Developers',

        # Pick your license as you wish (should match "license" above)
        'License :: CC0 1.0 Universal (CC0 1.0) Public Domain Dedication',

        # Specify the Python versions you support here. In particular, ensure
        # that you indicate whether you support Python 2, Python 3 or both.
        'Programming Language :: Python :: 3',
        'Programming Language :: Python :: 3.4',
        'Programming Language :: Python :: 3.5',
        'Programming Language :: Python :: 3.6',
    ],

    # What does your project relate to?
    keywords='https best practices',

    packages=['pshtt'],

    install_requires=[
        'requests>=2.18.4',
<<<<<<< HEAD
        'sslyze>=1.2.0',
=======
        'sslyze>=1.4.1',
>>>>>>> d0d3874e
        'wget>=3.2',
        'docopt>=0.6.2',
        'pytablereader>=0.15.0',
        'pytablewriter>=0.27.1',
        'publicsuffix>=1.1.0',
        'pyopenssl>=17.4.0'
    ],

    extras_require={
        # 'dev': ['check-manifest'],
<<<<<<< HEAD
        'test': [
            'tox>=2.9.1',
            'pytest>=3.3.0'
=======
        'dev': [
            'pytest',
            'semver',
            'tox',
            'wheel'
>>>>>>> d0d3874e
        ],
    },

    # For forcing pip to pull from GitHub, if we need code that has
    # not yet been pushed to PyPI
    # dependency_links=[
    #     'git+https://github.com/nabla-c0d3/sslyze.git@master#egg=sslyze-1.2.0'
    #  ],

    # Conveniently allows one to run the CLI tool as `pshtt`
    entry_points={
        'console_scripts': [
            'pshtt = pshtt.cli:main',
        ]
    }
)<|MERGE_RESOLUTION|>--- conflicted
+++ resolved
@@ -65,32 +65,22 @@
 
     install_requires=[
         'requests>=2.18.4',
-<<<<<<< HEAD
-        'sslyze>=1.2.0',
-=======
         'sslyze>=1.4.1',
->>>>>>> d0d3874e
         'wget>=3.2',
         'docopt>=0.6.2',
         'pytablereader>=0.15.0',
-        'pytablewriter>=0.27.1',
+        'pytablewriter>=0.27.2',
         'publicsuffix>=1.1.0',
-        'pyopenssl>=17.4.0'
+        'pyopenssl>=17.5.0'
     ],
 
     extras_require={
         # 'dev': ['check-manifest'],
-<<<<<<< HEAD
-        'test': [
-            'tox>=2.9.1',
-            'pytest>=3.3.0'
-=======
         'dev': [
-            'pytest',
-            'semver',
-            'tox',
-            'wheel'
->>>>>>> d0d3874e
+            'pytest>=3.5.0',
+            'semver>=2.7.9',
+            'tox>=3.0.0',
+            'wheel>=0.31.0'
         ],
     },
 
