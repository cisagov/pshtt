---
default_language_version:
  # force all unspecified python hooks to run python3
  python: python3

repos:
  - repo: https://github.com/pre-commit/pre-commit-hooks
    rev: v4.4.0
    hooks:
      - id: check-case-conflict
      - id: check-executables-have-shebangs
      - id: check-json
      - id: check-merge-conflict
      - id: check-toml
      - id: check-xml
      - id: debug-statements
      - id: detect-aws-credentials
        args:
          - --allow-missing-credentials
      - id: detect-private-key
      - id: end-of-file-fixer
        exclude: files/(issue|motd)
      - id: mixed-line-ending
        args:
          - --fix=lf
      - id: pretty-format-json
        args:
          - --autofix
      - id: requirements-txt-fixer
      - id: trailing-whitespace

  # Text file hooks
  - repo: https://github.com/igorshubovych/markdownlint-cli
    rev: v0.36.0
    hooks:
      - id: markdownlint
        args:
          - --config=.mdl_config.yaml
  - repo: https://github.com/pre-commit/mirrors-prettier
    rev: v3.0.3
    hooks:
      - id: prettier
  - repo: https://github.com/adrienverge/yamllint
    rev: v1.32.0
    hooks:
      - id: yamllint
        args:
          - --strict

  # GitHub Actions hooks
  - repo: https://github.com/python-jsonschema/check-jsonschema
    rev: 0.26.3
    hooks:
      - id: check-github-actions
      - id: check-github-workflows

  # pre-commit hooks
  - repo: https://github.com/pre-commit/pre-commit
<<<<<<< HEAD
    # pre-commit v3+ dropped support for Python <3.8. Until this project and
    # the build.yml workflow can migrate to Python 3.8 or newer we must
    # continue to use an older version.
    rev: v2.21.0
=======
    rev: v3.4.0
>>>>>>> 31075efe
    hooks:
      - id: validate_manifest

  # Go hooks
  - repo: https://github.com/TekWizely/pre-commit-golang
    rev: v1.0.0-rc.1
    hooks:
      # Style Checkers
      - id: go-critic
      # StaticCheck
      - id: go-staticcheck-repo-mod
      # Go Build
      - id: go-build-repo-mod
      # Go Mod Tidy
      - id: go-mod-tidy-repo
      # Go Test
      - id: go-test-repo-mod
      # Go Vet
      - id: go-vet-repo-mod
      # GoSec
      - id: go-sec-repo-mod

  # Nix hooks
  - repo: https://github.com/nix-community/nixpkgs-fmt
    rev: v1.3.0
    hooks:
      - id: nixpkgs-fmt

  # Shell script hooks
  - repo: https://github.com/cisagov/pre-commit-shfmt
    rev: v0.0.2
    hooks:
      - id: shfmt
        args:
          # Indent by two spaces
          - -i
          - '2'
          # Binary operators may start a line
          - -bn
          # Switch cases are indented
          - -ci
          # Redirect operators are followed by a space
          - -sr
  - repo: https://github.com/detailyang/pre-commit-shell
    rev: 1.0.5
    hooks:
      - id: shell-lint

  # Python hooks
  # Run bandit on the "tests" tree with a configuration
  - repo: https://github.com/PyCQA/bandit
    rev: 1.7.5
    hooks:
      - id: bandit
        name: bandit (tests tree)
        files: tests
        args:
          - --config=.bandit.yml
        additional_dependencies:
          - importlib-metadata<5
  # Run bandit on everything except the "tests" tree
  - repo: https://github.com/PyCQA/bandit
    rev: 1.7.5
    hooks:
      - id: bandit
        name: bandit (everything else)
        exclude: tests
<<<<<<< HEAD
        additional_dependencies:
          - importlib-metadata<5
  - repo: https://github.com/psf/black
    rev: 23.3.0
    hooks:
      - id: black
  - repo: https://github.com/PyCQA/flake8
    # flake8 v6+ dropped support for Python <3.8. Until this project and
    # the build.yml workflow can migrate to Python 3.8 or newer we must
    # continue to use an older version.
    rev: 5.0.4
=======
  - repo: https://github.com/psf/black-pre-commit-mirror
    rev: 23.9.1
    hooks:
      - id: black
  - repo: https://github.com/PyCQA/flake8
    rev: 6.1.0
>>>>>>> 31075efe
    hooks:
      - id: flake8
        additional_dependencies:
          - flake8-docstrings
  - repo: https://github.com/PyCQA/isort
    # isort 5.12.0 dropped support for Python <3.8. Until this project and
    # the build.yml workflow can migrate to Python 3.8 or newer we must
    # continue to use an older version.
    rev: 5.11.5
    hooks:
      - id: isort
  - repo: https://github.com/pre-commit/mirrors-mypy
    rev: v1.5.1
    hooks:
      - id: mypy
        additional_dependencies:
          - pytest
          - pytablewriter
          - types-docopt
          - types-pyOpenSSL
          - types-requests
          - types-setuptools
          - types-urllib3
        # Override the default arguments to drop the --ignore-missing-imports
        # option to enforce a complete mypy configuration.
        args:
          - --scripts-are-modules
  - repo: https://github.com/asottile/pyupgrade
<<<<<<< HEAD
    # pyupgrade no longer supports Python 3.7 as of version 3.4.0, so
    # we cannot upgrade past the 3.3.2 release:
    # https://github.com/asottile/pyupgrade/blob/v3.4.0/setup.cfg#L23
    rev: v3.3.2
=======
    rev: v3.10.1
>>>>>>> 31075efe
    hooks:
      - id: pyupgrade

  # Ansible hooks
<<<<<<< HEAD
  # - repo: https://github.com/ansible-community/ansible-lint
  #   # ansible-lint no longer supports Python 3.7 as of version 6.0, so
  #   # we cannot upgrade past the 5.4.0 release:
  #   # https://github.com/ansible/ansible-lint/releases/tag/v6.0.0
  #   #
  #   # But the 5.4.0 release causes a different failure because the
  #   # version of ansible isn't correctly pinned.  The best way forward
  #   # is to simply comment out this pre-commit hook until we can move
  #   # to Python >3.7.
  #   rev: v6.17.0
  #   hooks:
  #     - id: ansible-lint
  #     # files: molecule/default/playbook.yml
=======
  - repo: https://github.com/ansible/ansible-lint
    rev: v6.19.0
    hooks:
      - id: ansible-lint
      # files: molecule/default/playbook.yml
>>>>>>> 31075efe

  # Terraform hooks
  - repo: https://github.com/antonbabenko/pre-commit-terraform
    rev: v1.83.2
    hooks:
      - id: terraform_fmt
      - id: terraform_validate

  # Docker hooks
  - repo: https://github.com/IamTheFij/docker-pre-commit
    rev: v3.0.1
    hooks:
      - id: docker-compose-check

  # Packer hooks
  - repo: https://github.com/cisagov/pre-commit-packer
    rev: v0.0.2
    hooks:
      - id: packer_validate
      - id: packer_fmt<|MERGE_RESOLUTION|>--- conflicted
+++ resolved
@@ -56,14 +56,10 @@
 
   # pre-commit hooks
   - repo: https://github.com/pre-commit/pre-commit
-<<<<<<< HEAD
     # pre-commit v3+ dropped support for Python <3.8. Until this project and
     # the build.yml workflow can migrate to Python 3.8 or newer we must
     # continue to use an older version.
     rev: v2.21.0
-=======
-    rev: v3.4.0
->>>>>>> 31075efe
     hooks:
       - id: validate_manifest
 
@@ -131,11 +127,10 @@
       - id: bandit
         name: bandit (everything else)
         exclude: tests
-<<<<<<< HEAD
         additional_dependencies:
           - importlib-metadata<5
-  - repo: https://github.com/psf/black
-    rev: 23.3.0
+  - repo: https://github.com/psf/black-pre-commit-mirror
+    rev: 23.9.1
     hooks:
       - id: black
   - repo: https://github.com/PyCQA/flake8
@@ -143,14 +138,6 @@
     # the build.yml workflow can migrate to Python 3.8 or newer we must
     # continue to use an older version.
     rev: 5.0.4
-=======
-  - repo: https://github.com/psf/black-pre-commit-mirror
-    rev: 23.9.1
-    hooks:
-      - id: black
-  - repo: https://github.com/PyCQA/flake8
-    rev: 6.1.0
->>>>>>> 31075efe
     hooks:
       - id: flake8
         additional_dependencies:
@@ -179,19 +166,14 @@
         args:
           - --scripts-are-modules
   - repo: https://github.com/asottile/pyupgrade
-<<<<<<< HEAD
     # pyupgrade no longer supports Python 3.7 as of version 3.4.0, so
     # we cannot upgrade past the 3.3.2 release:
     # https://github.com/asottile/pyupgrade/blob/v3.4.0/setup.cfg#L23
     rev: v3.3.2
-=======
-    rev: v3.10.1
->>>>>>> 31075efe
     hooks:
       - id: pyupgrade
 
   # Ansible hooks
-<<<<<<< HEAD
   # - repo: https://github.com/ansible-community/ansible-lint
   #   # ansible-lint no longer supports Python 3.7 as of version 6.0, so
   #   # we cannot upgrade past the 5.4.0 release:
@@ -205,13 +187,6 @@
   #   hooks:
   #     - id: ansible-lint
   #     # files: molecule/default/playbook.yml
-=======
-  - repo: https://github.com/ansible/ansible-lint
-    rev: v6.19.0
-    hooks:
-      - id: ansible-lint
-      # files: molecule/default/playbook.yml
->>>>>>> 31075efe
 
   # Terraform hooks
   - repo: https://github.com/antonbabenko/pre-commit-terraform
