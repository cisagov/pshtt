--- conflicted
+++ resolved
@@ -90,13 +90,9 @@
         files: tests
         args:
           - --config=.bandit.yml
-<<<<<<< HEAD
         additional_dependencies:
           - importlib-metadata<5
-  # Run bandit everything but tests directory
-=======
   # Run bandit on everything except the "tests" tree
->>>>>>> eb2605b2
   - repo: https://github.com/PyCQA/bandit
     rev: 1.7.4
     hooks:
