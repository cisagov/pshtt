--- conflicted
+++ resolved
@@ -41,12 +41,8 @@
     "Valid HTTPS", "Defaults to HTTPS", "Downgrades HTTPS", "Strictly Forces HTTPS",
     "HTTPS Bad Chain", "HTTPS Bad Hostname", "HTTPS Expired Cert",
     "HSTS", "HSTS Header", "HSTS Max Age", "HSTS Entire Domain",
-<<<<<<< HEAD
     "HSTS Preload Ready", "HSTS Preload Pending", "HSTS Preloaded"
-=======
-    "HSTS Preload Ready", "HSTS Preloaded",
     "Domain Supports HTTPS", "Domain Enforces HTTPS", "Domain Uses Strong HSTS"
->>>>>>> 3366e4a8
 ]
 
 PRELOAD_CACHE = None
@@ -105,16 +101,12 @@
         'HSTS Max Age': hsts_max_age(domain),
         'HSTS Entire Domain': is_hsts_entire_domain(domain),
         'HSTS Preload Ready': is_hsts_preload_ready(domain),
-<<<<<<< HEAD
         'HSTS Preload Pending': is_hsts_preload_pending(domain),
         'HSTS Preloaded': is_hsts_preloaded(domain)
-=======
-        'HSTS Preloaded': is_hsts_preloaded(domain),
-
+      
         'Domain Supports HTTPS': is_domain_supports_https(domain),
         'Domain Enforces HTTPS': is_domain_enforces_https(domain),
         'Domain Uses Strong HSTS': is_domain_strong_hsts(domain)
->>>>>>> 3366e4a8
     }
 
     # But also capture the extended data for those who want it.
@@ -726,24 +718,7 @@
     return str.join(".", hostname.split(".")[-2:])
 
 
-<<<<<<< HEAD
-# Fetch the Chrome preload pending list. Don't cache, it's quick/small.
-def fetch_preload_pending():
-    logging.debug("Fetching Chrome pending preload list...")
-
-    pending_url = "https://hstspreload.appspot.com/api/v2/pending"
-
-    request = requests.get(pending_url)
-    raw = request.content
-    pending_json = json.loads(raw)
-
-    pending = []
-    for entry in pending_json:
-        if entry.get('include_subdomains', False) is True:
-            pending.append(entry['name'])
-
-    return pending
-=======
+
 # A domain 'Supports HTTPS' when it doesn't downgrade and has valid HTTPS,
 # or when it doesn't downgrade and has a bad chain but not a bad hostname.
 # Domains with a bad chain "support" HTTPS but user-side errors should be expected.
@@ -782,7 +757,24 @@
         is_hsts(domain) and
         hsts_max_age(domain) >= 31536000
     )
->>>>>>> 3366e4a8
+  
+  
+  # Fetch the Chrome preload pending list. Don't cache, it's quick/small.
+def fetch_preload_pending():
+    logging.debug("Fetching Chrome pending preload list...")
+
+    pending_url = "https://hstspreload.appspot.com/api/v2/pending"
+
+    request = requests.get(pending_url)
+    raw = request.content
+    pending_json = json.loads(raw)
+
+    pending = []
+    for entry in pending_json:
+        if entry.get('include_subdomains', False) is True:
+            pending.append(entry['name'])
+
+    return pending
 
 
 def create_preload_list():
