#!/usr/bin/env python

from . import utils
from .models import Domain, Endpoint
from publicsuffix import PublicSuffixList
from publicsuffix import fetch

import requests
import re
import base64
import json
import csv
import os
import logging
import pytablewriter
import sys
import codecs
import OpenSSL

try:
    from urllib import parse as urlparse  # Python 3
except ImportError:
    import urlparse  # Python 2

import sslyze
import sslyze.synchronous_scanner

# We're going to be making requests with certificate validation disabled.
requests.packages.urllib3.disable_warnings()

# whether/where to cache, set via --cache
WEB_CACHE = None

# Default, overrideable via --user-agent
USER_AGENT = "pshtt, https scanning"

# Defaults to 1 second, overrideable via --timeout
TIMEOUT = 1

# The fields we're collecting, will be keys in JSON and
# column headers in CSV.
HEADERS = [
    "Domain", "Base Domain", "Canonical URL", "Live", "Redirect", "Redirect To",
    "Valid HTTPS", "Defaults to HTTPS", "Downgrades HTTPS", "Strictly Forces HTTPS",
    "HTTPS Bad Chain", "HTTPS Bad Hostname", "HTTPS Expired Cert",
    "HTTPS Self Signed Cert",
    "HSTS", "HSTS Header", "HSTS Max Age", "HSTS Entire Domain",
    "HSTS Preload Ready", "HSTS Preload Pending", "HSTS Preloaded",
    "Base Domain HSTS Preloaded", "Domain Supports HTTPS",
    "Domain Enforces HTTPS", "Domain Uses Strong HSTS", "Unknown Error",
]

PRELOAD_CACHE = None
preload_list = None
preload_pending = None

# Used for determining base domain via Mozilla's public suffix list.
SUFFIX_CACHE = None
suffix_list = None

# Set if user wants to use a custom CA bundle
CA_FILE = None
STORE = "Mozilla"


def inspect(base_domain):
    domain = Domain(base_domain)
    domain.http = Endpoint("http", "root", base_domain)
    domain.httpwww = Endpoint("http", "www", base_domain)
    domain.https = Endpoint("https", "root", base_domain)
    domain.httpswww = Endpoint("https", "www", base_domain)

    # Analyze HTTP endpoint responsiveness and behavior.
    basic_check(domain.http)
    basic_check(domain.httpwww)
    basic_check(domain.https)
    basic_check(domain.httpswww)

    # Analyze HSTS header, if present, on each HTTPS endpoint.
    hsts_check(domain.https)
    hsts_check(domain.httpswww)

    return result_for(domain)


def result_for(domain):

    # print(utils.json_for(domain.to_object()))

    # Because it will inform many other judgments, first identify
    # an acceptable "canonical" URL for the domain.
    domain.canonical = canonical_endpoint(domain.http, domain.httpwww, domain.https, domain.httpswww)

    # First, the basic fields the CSV will use.
    result = {
        'Domain': domain.domain,
        'Base Domain': parent_domain_for(domain.domain),
        'Canonical URL': domain.canonical.url,
        'Live': is_live(domain),
        'Redirect': is_redirect(domain),
        'Redirect To': redirects_to(domain),

        'Valid HTTPS': is_valid_https(domain),
        'Defaults to HTTPS': is_defaults_to_https(domain),
        'Downgrades HTTPS': is_downgrades_https(domain),
        'Strictly Forces HTTPS': is_strictly_forces_https(domain),

        'HTTPS Bad Chain': is_bad_chain(domain),
        'HTTPS Bad Hostname': is_bad_hostname(domain),
        'HTTPS Expired Cert': is_expired_cert(domain),
        'HTTPS Self Signed Cert': is_self_signed_cert(domain),

        'HSTS': is_hsts(domain),
        'HSTS Header': hsts_header(domain),
        'HSTS Max Age': hsts_max_age(domain),
        'HSTS Entire Domain': is_hsts_entire_domain(domain),
        'HSTS Preload Ready': is_hsts_preload_ready(domain),
        'HSTS Preload Pending': is_hsts_preload_pending(domain),
        'HSTS Preloaded': is_hsts_preloaded(domain),
        'Base Domain HSTS Preloaded': is_parent_hsts_preloaded(domain),

        'Domain Supports HTTPS': is_domain_supports_https(domain),
        'Domain Enforces HTTPS': is_domain_enforces_https(domain),
        'Domain Uses Strong HSTS': is_domain_strong_hsts(domain),

        'Unknown Error': did_domain_error(domain),
    }

    # But also capture the extended data for those who want it.
    result['endpoints'] = domain.to_object()

    return result


def ping(url, allow_redirects=False, verify=True):
    # If there is a custom CA file and we want to verify
    # use that instead when pinging with requests

    # By changing the verify param from a boolean to a .pem file, the
    # requests module will use the .pem to validate HTTPS connections.
    if CA_FILE and verify:
        verify = CA_FILE

    return requests.get(
        url,

        allow_redirects=allow_redirects,

        # Validate certificates.
        verify=verify,

        # set by --user_agent
        headers={'User-Agent': USER_AGENT},

        # set by --timeout
        timeout=TIMEOUT
    )


def basic_check(endpoint):
    logging.debug("Pinging %s..." % endpoint.url)

    # Test the endpoint. At first:
    #
    # * Don't follow redirects. (Will only follow if necessary.)
    #   If it's a 3XX, we'll ping again to follow redirects. This is
    #   necessary to reliably scope any errors (e.g. TLS errors) to
    #   the original endpoint.
    #
    # * Validate certificates. (Will figure out error if necessary.)
    try:
        req = ping(endpoint.url)

        endpoint.live = True
        if endpoint.protocol == "https":
            endpoint.https_valid = True

    except requests.exceptions.SSLError as err:
        logging.warn("Error validating certificate.")
        logging.debug("{0}".format(err))

        # Retry with certificate validation disabled.
        try:
            req = ping(endpoint.url, verify=False)
        except requests.exceptions.SSLError as err:
            # If it's a protocol error or other, it's not live.
            endpoint.live = False
            logging.warn("Unexpected SSL protocol (or other) error during retry.")
            logging.debug("{0}".format(err))
            return
        except requests.exceptions.RequestException as err:
            endpoint.live = False
            logging.warn("Unexpected requests exception during retry.")
            logging.debug("{0}".format(err))
            return
        except OpenSSL.SSL.Error as err:
            endpoint.live = False
            logging.warn("Unexpected OpenSSL exception during retry.")
            logging.debug("{0}".format(err))
            return
        except Exception as err:
            endpoint.unknown_error = True
            logging.warn("Unexpected other unknown exception during requests retry.")
            logging.debug("{0}".format(err))
            return

        # If it was a certificate error of any kind, it's live.
        endpoint.live = True

        # Figure out the error(s).
        https_check(endpoint)

    except requests.exceptions.ConnectionError as err:
        endpoint.live = False
        logging.debug("{0}".format(err))
        return

    # And this is the parent of ConnectionError and other things.
    # For example, "too many redirects".
    # See https://github.com/kennethreitz/requests/blob/master/requests/exceptions.py
    except requests.exceptions.RequestException as err:
        endpoint.live = False
        logging.warn("Unexpected other requests exception.")
        logging.debug("{0}".format(err))
        return

    except Exception as err:
        endpoint.unknown_error = True
        logging.warn("Unexpected other unknown exception during initial request.")
        logging.debug("{0}".format(err))
        return

    # Endpoint is live, analyze the response.
    endpoint.headers = req.headers

    endpoint.status = req.status_code

    if (req.headers.get('Location') is not None) and str(endpoint.status).startswith('3'):
        endpoint.redirect = True

    if endpoint.redirect:

        location_header = req.headers.get('Location')
        # Absolute redirects (e.g. "https://example.com/Index.aspx")
        if location_header.startswith("http:") or location_header.startswith("https:"):
            immediate = location_header

        # Relative redirects (e.g. "Location: /Index.aspx").
        # Construct absolute URI, relative to original request.
        else:
            immediate = urlparse.urljoin(endpoint.url, location_header)

        # Chase down the ultimate destination, ignoring any certificate warnings.
        ultimate_req = None
        try:
            ultimate_req = ping(endpoint.url, allow_redirects=True, verify=False)
        except requests.exceptions.RequestException:
            # Swallow connection errors, but we won't be saving redirect info.
            pass
        except Exception as err:
            endpoint.unknown_error = True
            logging.warn("Unexpected other unknown exception when handling redirect.")
            logging.debug("{0}".format(err))
            pass

        # Now establish whether the redirects were:
        # * internal (same exact hostname),
        # * within the zone (any subdomain within the parent domain)
        # * external (on some other parent domain)

        # The hostname of the endpoint (e.g. "www.agency.gov")
        subdomain_original = urlparse.urlparse(endpoint.url).hostname
        # The parent domain of the endpoint (e.g. "agency.gov")
        base_original = parent_domain_for(subdomain_original)

        # The hostname of the immediate redirect.
        # The parent domain of the immediate redirect.
        subdomain_immediate = urlparse.urlparse(immediate).hostname
        base_immediate = parent_domain_for(subdomain_immediate)

        endpoint.redirect_immediately_to = immediate
        endpoint.redirect_immediately_to_www = re.match(r'^https?://www\.', immediate)
        endpoint.redirect_immediately_to_https = immediate.startswith("https://")
        endpoint.redirect_immediately_to_http = immediate.startswith("http://")
        endpoint.redirect_immediately_to_external = (base_original != base_immediate)
        endpoint.redirect_immediately_to_subdomain = (
            (base_original == base_immediate) and
            (subdomain_original != subdomain_immediate)
        )

        if ultimate_req is not None:
            # For ultimate destination, use the URL we arrived at,
            # not Location header. Auto-resolves relative redirects.
            eventual = ultimate_req.url

            # The hostname of the eventual destination.
            # The parent domain of the eventual destination.
            subdomain_eventual = urlparse.urlparse(eventual).hostname
            base_eventual = parent_domain_for(subdomain_eventual)

            endpoint.redirect_eventually_to = eventual
            endpoint.redirect_eventually_to_https = eventual.startswith("https://")
            endpoint.redirect_eventually_to_http = eventual.startswith("http://")
            endpoint.redirect_eventually_to_external = (base_original != base_eventual)
            endpoint.redirect_eventually_to_subdomain = (
                (base_original == base_eventual) and
                (subdomain_original != subdomain_eventual)
            )

        # If we were able to make the first redirect, but not the ultimate redirect,
        # and if the immediate redirect is external, then it's accurate enough to
        # say that the eventual redirect is the immediate redirect, since you're capturing
        # the domain it's going to.
        # This also avoids "punishing" the domain for configuration issues of the site
        # it redirects to.
        elif endpoint.redirect_immediately_to_external:
            endpoint.redirect_eventually_to = endpoint.redirect_immediately_to
            endpoint.redirect_eventually_to_https = endpoint.redirect_immediately_to_https
            endpoint.redirect_eventually_to_http = endpoint.redirect_immediately_to_http
            endpoint.redirect_eventually_to_external = endpoint.redirect_immediately_to_external
            endpoint.redirect_eventually_to_subdomain = endpoint.redirect_immediately_to_subdomain


# Given an endpoint and its detected headers, extract and parse
# any present HSTS header, decide what HSTS properties are there.
def hsts_check(endpoint):
    # Disqualify domains with a bad host, they won't work as valid HSTS.
    try:
        if endpoint.https_bad_hostname:
            endpoint.hsts = False
            return

        header = endpoint.headers.get("Strict-Transport-Security")

        if header is None:
            endpoint.hsts = False
            return

        endpoint.hsts = True
        endpoint.hsts_header = header

        # Set max age to the string after max-age
        # TODO: make this more resilient to pathological HSTS headers.

        # handle multiple HSTS headers, requests comma-separates them
        first_pass = re.split(',\s?', header)[0]
        second_pass = re.sub('\'', '', first_pass)

        temp = re.split(';\s?', second_pass)

        if "max-age" in header.lower():
            endpoint.hsts_max_age = int(temp[0][len("max-age="):])

        if endpoint.hsts_max_age <= 0:
            endpoint.hsts = False
            return

        # check if hsts includes sub domains
        if 'includesubdomains' in header.lower():
            endpoint.hsts_all_subdomains = True

        # Check is hsts has the preload flag
        if 'preload' in header.lower():
            endpoint.hsts_preload = True
    except Exception as err:
        endpoint.unknown_error = True
        logging.warn("Unknown exception when handling HSTS check.")
        logging.debug("{0}".format(err))
        return


# Uses sslyze to figure out the reason the endpoint wouldn't verify.
def https_check(endpoint):
    logging.debug("sslyzing %s..." % endpoint.url)

    # remove the https:// from prefix for sslyze
    try:
        hostname = endpoint.url[8:]
        server_info = sslyze.server_connectivity.ServerConnectivityInfo(hostname=hostname, port=443)
    except Exception as err:
        endpoint.unknown_error = True
        logging.warn("Unknown exception when checking server connectivity info with sslyze.")
        logging.debug("{0}".format(err))
        return

    try:
        server_info.test_connectivity_to_server()
    except sslyze.server_connectivity.ServerConnectivityError as err:
        logging.warn("Error in sslyze server connectivity check")
        logging.debug("{0}".format(err))
        return
    except Exception as err:
        endpoint.unknown_error = True
        logging.warn("Unknown exception in sslyze server connectivity check.")
        logging.debug("{0}".format(err))
        return

    try:
        command = sslyze.plugins.certificate_info_plugin.CertificateInfoScanCommand(ca_file=CA_FILE)
        scanner = sslyze.synchronous_scanner.SynchronousScanner()
        cert_plugin_result = scanner.run_scan_command(server_info, command)
    except Exception as err:
        endpoint.unknown_error = True
        logging.warn("Unknown exception in sslyze scanner.")
        logging.debug("{0}".format(err))
        return

    try:
        cert_response = cert_plugin_result.as_text()
    except AttributeError as err:
        logging.warn("Known error in sslyze 1.X with EC public keys. See https://github.com/nabla-c0d3/sslyze/issues/215")
        return None
    except Exception as err:
        endpoint.unknown_error = True
        logging.warn("Unknown exception in cert plugin.")
        logging.debug("{0}".format(err))
        return

    # Debugging
    # for msg in cert_response:
    #     print(msg)

<<<<<<< HEAD
    # Default endpoint assessments to False until proven True.
    endpoint.https_expired_cert = False
    endpoint.https_self_signed_cert = False
    endpoint.https_bad_chain = False
    endpoint.https_bad_hostname = False
=======
    # STORE will be either "Mozilla" or "Custom"
    # depending on what the user chose.
>>>>>>> 9ec891f0

    # A certificate can have multiple issues.
    for msg in cert_response:

        # Check for certificate expiration.
        if (
            (STORE in msg) and
            (("FAILED") in msg) and
            (("certificate has expired") in msg)
        ):
            endpoint.https_expired_cert = True

        # Check to see if the cert is self-signed
        if (
            (STORE in msg) and
            (("FAILED") in msg) and
            (("self signed certificate") in msg)
        ):
            endpoint.https_self_signed_cert = True

        # Check to see if there is a bad chain

        # NOTE: If this is the only flag that's set, it's probably
        # an incomplete chain
        # If this isnt the only flag that is set, it's might be
        # because there is another error. More debugging would
        # need to be done at this point, but not through sslyze
        # because sslyze doesn't have enough granularity

        if (
            (STORE in msg) and
            (("FAILED") in msg) and
            (("unable to get local issuer certificate") in msg)
        ):
            endpoint.https_bad_chain = True

        # Check for whether the hostname validates.
        if (
            (("Hostname Validation") in msg) and
            (("FAILED") in msg) and
            (("Certificate does NOT match") in msg)
        ):
            endpoint.https_bad_hostname = True


##
# Given behavior for the 4 endpoints, make a best guess
# as to which is the "canonical" site for the domain.
#
# Most of the domain-level decisions rely on this guess in some way.
##
def canonical_endpoint(http, httpwww, https, httpswww):

    # A domain is "canonically" at www if:
    #  * at least one of its www endpoints responds
    #  * both root endpoints are either down or redirect *somewhere*
    #  * either both root endpoints are down, *or* at least one
    #    root endpoint redirect should immediately go to
    #    an *internal* www endpoint
    # This is meant to affirm situations like:
    #   http:// -> https:// -> https://www
    #   https:// -> http:// -> https://www
    # and meant to avoid affirming situations like:
    #   http:// -> http://non-www,
    #   http://www -> http://non-www
    # or like:
    #   https:// -> 200, http:// -> http://www

    at_least_one_www_used = httpswww.live or httpwww.live

    def root_unused(endpoint):
        return (
            endpoint.redirect or
            (not endpoint.live) or
            endpoint.https_bad_hostname or  # harmless for http endpoints
            (not str(endpoint.status).startswith("2"))
        )

    def root_down(endpoint):
        return (
            (not endpoint.live) or
            endpoint.https_bad_hostname or
            (
                (not str(endpoint.status).startswith("2")) and
                (not str(endpoint.status).startswith("3"))
            )
        )

    def goes_to_www(endpoint):
        return (
            endpoint.redirect_immediately_to_www and
            (not endpoint.redirect_immediately_to_external)
        )

    all_roots_unused = root_unused(https) and root_unused(http)

    all_roots_down = root_down(https) and root_down(http)

    is_www = (
        at_least_one_www_used and
        all_roots_unused and (
            all_roots_down or
            goes_to_www(https) or
            goes_to_www(http)
        )
    )

    # A domain is "canonically" at https if:
    #  * at least one of its https endpoints is live and
    #    doesn't have an invalid hostname
    #  * both http endpoints are either down or redirect *somewhere*
    #  * at least one http endpoint redirects immediately to
    #    an *internal* https endpoint
    # This is meant to affirm situations like:
    #   http:// -> http://www -> https://
    #   https:// -> http:// -> https://www
    # and meant to avoid affirming situations like:
    #   http:// -> http://non-www
    #   http://www -> http://non-www
    # or:
    #   http:// -> 200, http://www -> https://www
    #
    # It allows a site to be canonically HTTPS if the cert has
    # a valid hostname but invalid chain issues.

    def https_used(endpoint):
        return endpoint.live and (not endpoint.https_bad_hostname)

    def http_unused(endpoint):
        return (
            endpoint.redirect or
            (not endpoint.live) or
            (not str(endpoint.status).startswith("2"))
        )

    def http_upgrades(endpoint):
        return (
            endpoint.redirect_immediately_to_https and
            (not endpoint.redirect_immediately_to_external)
        )

    at_least_one_https_endpoint = https_used(https) or https_used(httpswww)
    all_http_unused = http_unused(http) and http_unused(httpwww)
    both_http_down = (not http.live) and (not httpwww.live)
    at_least_one_http_upgrades = http_upgrades(http) or http_upgrades(httpwww)

    is_https = (
        at_least_one_https_endpoint and
        all_http_unused and
        (
            both_http_down or at_least_one_http_upgrades
        )
    )

    if is_www and is_https:
        return httpswww
    elif is_www and (not is_https):
        return httpwww
    elif (not is_www) and is_https:
        return https
    elif (not is_www) and (not is_https):
        return http


##
# Judgment calls based on observed endpoint data.
##


# Domain is "live" if *any* endpoint is live.
def is_live(domain):
    http, httpwww, https, httpswww = domain.http, domain.httpwww, domain.https, domain.httpswww

    return http.live or httpwww.live or https.live or httpswww.live


# Domain is "a redirect domain" if at least one endpoint is
# a redirect, and all endpoints are either redirects or down.
def is_redirect(domain):
    http, httpwww, https, httpswww = domain.http, domain.httpwww, domain.https, domain.httpswww

    # TODO: make sub-function of the conditional below.
    # def is_redirect_or_down(endpoint):

    return is_live(domain) and (
        (
            https.redirect_eventually_to_external or
            (not https.live) or
            https.https_bad_hostname or
            https.status >= 400
        ) and
        (
            httpswww.redirect_eventually_to_external or
            (not httpswww.live) or
            httpswww.https_bad_hostname or
            httpswww.status >= 400
        ) and
        (
            httpwww.redirect_eventually_to_external or
            (not httpwww.live) or
            httpwww.status >= 400
        ) and
        (
            http.redirect_eventually_to_external or
            (not http.live) or
            http.status >= 400
        ))


# If a domain is a "redirect domain", where does it redirect to?
def redirects_to(domain):
    canonical = domain.canonical

    if is_redirect(domain):
        return canonical.redirect_eventually_to
    else:
        return None


# A domain has "valid HTTPS" if it responds on port 443 at its canonical
# hostname with an unexpired valid certificate for the hostname.
def is_valid_https(domain):
    canonical, https, httpswww = domain.canonical, domain.https, domain.httpswww

    # Evaluate the HTTPS version of the canonical hostname
    if canonical.host == "root":
        evaluate = https
    else:
        evaluate = httpswww

    return evaluate.live and evaluate.https_valid


# A domain "defaults to HTTPS" if its canonical endpoint uses HTTPS.
def is_defaults_to_https(domain):
    canonical = domain.canonical

    return (canonical.protocol == "https")


# Domain downgrades if HTTPS is supported in some way, but
# its canonical HTTPS endpoint immediately redirects internally to HTTP.
def is_downgrades_https(domain):
    canonical, https, httpswww = domain.canonical, domain.https, domain.httpswww

    # The domain "supports" HTTPS if any HTTPS endpoint responds with
    # a certificate valid for its hostname.
    supports_https = (
        https.live and (not https.https_bad_hostname)
    ) or (
        httpswww.live and (not httpswww.https_bad_hostname)
    )

    if canonical.host == "www":
        canonical_https = httpswww
    else:
        canonical_https = https

    # Explicitly convert to bool to avoid unintentionally returning None,
    # which may happen if the site doesn't redirect.
    return bool(
        supports_https and
        canonical_https.redirect_immediately_to_http and
        (not canonical_https.redirect_immediately_to_external)
    )


# A domain "Strictly Forces HTTPS" if one of the HTTPS endpoints is
# "live", and if both *HTTP* endpoints are either:
#
#  * down, or
#  * redirect immediately to an HTTPS URI.
#
# This is different than whether a domain "Defaults" to HTTPS.
#
# * An HTTP redirect can go to HTTPS on another domain, as long
#   as it's immediate.
# * A domain with an invalid cert can still be enforcing HTTPS.
def is_strictly_forces_https(domain):
    http, httpwww, https, httpswww = domain.http, domain.httpwww, domain.https, domain.httpswww

    def down_or_redirects(endpoint):
        return ((not endpoint.live) or endpoint.redirect_immediately_to_https)

    https_somewhere = https.live or httpswww.live
    all_http_unused = down_or_redirects(http) and down_or_redirects(httpwww)

    return https_somewhere and all_http_unused


# Domain has a bad chain if either https endpoints contain a bad chain
def is_bad_chain(domain):
    canonical, https, httpswww = domain.canonical, domain.https, domain.httpswww

    if canonical.host == "www":
        canonical_https = httpswww
    else:
        canonical_https = https

    return canonical_https.https_bad_chain


# Domain has a bad hostname if either https endpoint fails hostname validation
def is_bad_hostname(domain):
    canonical, https, httpswww = domain.canonical, domain.https, domain.httpswww

    if canonical.host == "www":
        canonical_https = httpswww
    else:
        canonical_https = https

    return canonical_https.https_bad_hostname


# Returns if the either https endpoint has an expired cert
def is_expired_cert(domain):
    canonical, https, httpswww = domain.canonical, domain.https, domain.httpswww

    if canonical.host == "www":
        canonical_https = httpswww
    else:
        canonical_https = https

    return canonical_https.https_expired_cert


# Returns if the either https endpoint has a self-signed cert cert
def is_self_signed_cert(domain):
    canonical, https, httpswww = domain.canonical, domain.https, domain.httpswww

    if canonical.host == "www":
        canonical_https = httpswww
    else:
        canonical_https = https

    return canonical_https.https_self_signed_cert


# Domain has HSTS if its canonical HTTPS endpoint has HSTS.
def is_hsts(domain):
    canonical, https, httpswww = domain.canonical, domain.https, domain.httpswww

    if canonical.host == "www":
        canonical_https = httpswww
    else:
        canonical_https = https

    return canonical_https.hsts


# Domain's HSTS header is its canonical endpoint's header.
def hsts_header(domain):
    canonical, https, httpswww = domain.canonical, domain.https, domain.httpswww

    if canonical.host == "www":
        canonical_https = httpswww
    else:
        canonical_https = https

    return canonical_https.hsts_header


# Domain's HSTS max-age is its canonical endpoint's max-age.
def hsts_max_age(domain):
    canonical, https, httpswww = domain.canonical, domain.https, domain.httpswww

    if canonical.host == "www":
        canonical_https = httpswww
    else:
        canonical_https = https

    return canonical_https.hsts_max_age


# Whether a domain's ROOT endpoint includes all subdomains.
def is_hsts_entire_domain(domain):
    https = domain.https

    return https.hsts_all_subdomains


# Whether a domain's ROOT endpoint is preload-ready.
def is_hsts_preload_ready(domain):
    https = domain.https

    eighteen_weeks = ((https.hsts_max_age is not None) and (https.hsts_max_age >= 10886400))
    preload_ready = (eighteen_weeks and https.hsts_all_subdomains and https.hsts_preload)

    return preload_ready


# Whether a domain is formally pending inclusion
# in Chrome's HSTS preload list.
def is_hsts_preload_pending(domain):
    return domain.domain in preload_pending


# Whether a domain is contained in Chrome's HSTS preload list.
def is_hsts_preloaded(domain):
    return domain.domain in preload_list


# Whether a domain's parent domain is in Chrome's HSTS preload list.
def is_parent_hsts_preloaded(domain):
    return is_hsts_preloaded(Domain(parent_domain_for(domain.domain)))


# For "x.y.domain.gov", return "domain.gov".
def parent_domain_for(hostname):
    return suffix_list.get_public_suffix(hostname)


# A domain 'Supports HTTPS' when it doesn't downgrade and has valid HTTPS,
# or when it doesn't downgrade and has a bad chain but not a bad hostname.
# Domains with a bad chain "support" HTTPS but user-side errors should be expected.
def is_domain_supports_https(domain):
    return (
        (not is_downgrades_https(domain)) and
        is_valid_https(domain)
    ) or (
        (not is_downgrades_https(domain)) and
        is_bad_chain(domain) and
        (not is_bad_hostname(domain))
    )


# A domain that 'Enforces HTTPS' must 'Support HTTPS' and default to HTTPS.
# For websites (where Redirect is false) they are allowed to eventually
# redirect to an https:// URI. For "redirect domains" (domains where the
# Redirect value is true) they must immediately redirect clients to an
# https:// URI (even if that URI is on another domain) in order to be said to
# enforce HTTPS.
def is_domain_enforces_https(domain):
    return is_domain_supports_https(domain) and (
        is_strictly_forces_https(domain) and
        (
            is_defaults_to_https(domain) or
            is_redirect(domain)
        ) or (
            (not is_strictly_forces_https(domain)) and
            is_defaults_to_https(domain)
        )
    )


def is_domain_strong_hsts(domain):
    if is_hsts(domain) and hsts_max_age(domain):
        return (
            is_hsts(domain) and
            hsts_max_age(domain) >= 31536000
        )
    else:
        return None


# Checks if the domain had an Unknown error somewhere
# The main purpos of this is to flag any odd websites for
# further debugging with other tools.
def did_domain_error(domain):
    http, httpwww, https, httpswww = domain.http, domain.httpwww, domain.https, domain.httpswww

    return (
        http.unknown_error or httpwww.unknown_error or
        https.unknown_error or httpswww.unknown_error
    )


# Fetch the Chrome preload pending list. Don't cache, it's quick/small.
def fetch_preload_pending():
    logging.debug("Fetching Chrome pending preload list...")

    pending_url = "https://hstspreload.org/api/v2/pending"
    request = requests.get(pending_url)

    # TODO: abstract Py 2/3 check out to utils
    if sys.version_info[0] < 3:
        raw = request.content
    else:
        raw = str(request.content, 'utf-8')

    pending_json = json.loads(raw)

    pending = []
    for entry in pending_json:
        if entry.get('include_subdomains', False) is True:
            pending.append(entry['name'])

    return pending


def create_preload_list():
    preload_json = None

    if PRELOAD_CACHE and os.path.exists(PRELOAD_CACHE):
        logging.debug("Using cached Chrome preload list.")
        preload_json = json.loads(open(PRELOAD_CACHE).read())
    else:
        logging.debug("Fetching Chrome preload list from source...")

        # Downloads the chromium preloaded domain list and sets it to a global set
        file_url = 'https://chromium.googlesource.com/chromium/src/net/+/master/http/transport_security_state_static.json?format=TEXT'

        # TODO: proper try/except around this network request
        request = requests.get(file_url)
        raw = request.content

        # To avoid parsing the contents of the file out of the source tree viewer's
        # HTML, we download it as a raw file. googlesource.com Base64-encodes the
        # file to avoid potential content injection issues, so we need to decode it
        # before using it. https://code.google.com/p/gitiles/issues/detail?id=7
        raw = base64.b64decode(raw).decode('utf-8')

        # The .json file contains '//' comments, which are not actually valid JSON,
        # and confuse Python's JSON decoder. Begone, foul comments!
        raw = ''.join([re.sub(r'^\s*//.*$', '', line)
                       for line in raw.splitlines()])

        preload_json = json.loads(raw)

        if PRELOAD_CACHE:
            logging.debug("Caching preload list at %s" % PRELOAD_CACHE)
            utils.write(utils.json_for(preload_json), PRELOAD_CACHE)

    # For our purposes, we only care about entries that includeSubDomains
    fully_preloaded = []
    for entry in preload_json['entries']:
        if entry.get('include_subdomains', False) is True:
            fully_preloaded.append(entry['name'])

    return fully_preloaded


def load_suffix_list():
    if SUFFIX_CACHE and os.path.exists(SUFFIX_CACHE):
        logging.debug("Using cached suffix list.")
        cache_file = codecs.open(SUFFIX_CACHE, encoding='utf-8')
        suffixes = PublicSuffixList(cache_file)
    else:
        # File does not exist, download current list and cache it at given location.
        logging.debug("Downloading the Public Suffix List...")
        cache_file = fetch()
        content = cache_file.readlines()
        suffixes = PublicSuffixList(content)

        if SUFFIX_CACHE:
            logging.debug("Caching suffix list at %s" % SUFFIX_CACHE)
            utils.write(''.join(content), SUFFIX_CACHE)

    return suffixes


def md_for(results, out_fd):
    value_matrix = []
    for result in results:
        row = []
        # TODO: Fix this upstream
        for header in HEADERS:
            if (header != "HSTS Header") and (header != "HSTS Max Age") and (header != "Redirect To"):
                if result[header] is None:
                    result[header] = False
            row.append(" %s" % result[header])
        value_matrix.append(row)

    writer = pytablewriter.MarkdownTableWriter()
    writer.header_list = HEADERS
    writer.value_matrix = value_matrix

    writer.stream = out_fd
    writer.write_table()


# Output a CSV string for an array of results, with a
# header row, and with header fields in the desired order.
def csv_for(results, out_filename):
    out_file = open(out_filename, 'w')
    writer = csv.writer(out_file)

    writer.writerow(HEADERS)

    for result in results:
        row = []
        # TODO: Fix this upstream
        for header in HEADERS:
            if (header != "HSTS Header") and (header != "HSTS Max Age") and (header != "Redirect To"):
                if result[header] is None:
                    result[header] = False
            row.append(result[header])
        writer.writerow(row)

    out_file.close()


def inspect_domains(domains, options):
    # Override timeout, user agent, preload cache, default CA bundle
    global TIMEOUT, USER_AGENT, PRELOAD_CACHE, WEB_CACHE, SUFFIX_CACHE, CA_FILE, STORE

    if options.get('timeout'):
        TIMEOUT = int(options['timeout'])
    if options.get('user_agent'):
        USER_AGENT = options['user_agent']
    if options.get('preload_cache'):
        PRELOAD_CACHE = options['preload_cache']
    if options.get('cache'):
        # TODO: requests-cache has a blocking bug for us, now
        # that we're tweaking allow_redirects and verify parameters.
        # Caching disabled until bug is fixed, or routed around.
        #
        # https://github.com/reclosedev/requests-cache/issues/70
        #
        # cache_dir = ".cache"
        # utils.mkdir_p(cache_dir)
        # requests_cache.install_cache("%s/cache" % cache_dir)
        logging.warn("WARNING: Caching disabled.")
    if options.get('suffix_cache'):
        SUFFIX_CACHE = options['suffix_cache']
    if options.get('ca_file'):
        CA_FILE = options['ca_file']
        # By default, the store that we want to check is the Mozilla store
        # However, if a user wants to use their own CA bundle, check the
        # "Custom" Option from the sslyze output.
        STORE = "Custom"

    # Download HSTS preload list, caches locally.
    global preload_list
    preload_list = create_preload_list()

    # Download HSTS pending preload list. Not cached.
    global preload_pending
    preload_pending = fetch_preload_pending()

    global suffix_list
    suffix_list = load_suffix_list()

    # For every given domain, get inspect data.
    results = []
    for domain in domains:
        results.append(inspect(domain))

    return results<|MERGE_RESOLUTION|>--- conflicted
+++ resolved
@@ -420,16 +420,14 @@
     # for msg in cert_response:
     #     print(msg)
 
-<<<<<<< HEAD
     # Default endpoint assessments to False until proven True.
     endpoint.https_expired_cert = False
     endpoint.https_self_signed_cert = False
     endpoint.https_bad_chain = False
     endpoint.https_bad_hostname = False
-=======
+
     # STORE will be either "Mozilla" or "Custom"
     # depending on what the user chose.
->>>>>>> 9ec891f0
 
     # A certificate can have multiple issues.
     for msg in cert_response:
