---
name: build

on:
  push:
  pull_request:
  repository_dispatch:
    types: [apb]

env:
  CURL_CACHE_DIR: ~/.cache/curl
  PIP_CACHE_DIR: ~/.cache/pip
  PRE_COMMIT_CACHE_DIR: ~/.cache/pre-commit
  RUN_TMATE: ${{ secrets.RUN_TMATE }}

jobs:
  lint:
    runs-on: ubuntu-latest
    steps:
      - id: setup-env
        uses: cisagov/setup-env-github-action@develop
      - uses: actions/checkout@v3
      - id: setup-python
        uses: actions/setup-python@v4
        with:
<<<<<<< HEAD
          # A lower version is used because of a dependency issue in Python
          # versions 3.8-3.11
          python-version: "3.7"
=======
          python-version: "3.11"
>>>>>>> ea4912ce
      # We need the Go version and Go cache location for the actions/cache step,
      # so the Go installation must happen before that.
      - id: setup-go
        uses: actions/setup-go@v4
        with:
          go-version: "1.19"
      - name: Lookup Go cache directory
        id: go-cache
        run: |
          echo "dir=$(go env GOCACHE)" >> $GITHUB_OUTPUT
      - uses: actions/cache@v3
        env:
          BASE_CACHE_KEY: "${{ github.job }}-${{ runner.os }}-\
            py${{ steps.setup-python.outputs.python-version }}-\
            go${{ steps.setup-go.outputs.go-version }}-\
            packer${{ steps.setup-env.outputs.packer-version }}-\
            tf${{ steps.setup-env.outputs.terraform-version }}-"
        with:
          # Note that the .terraform directory IS NOT included in the
          # cache because if we were caching, then we would need to use
          # the `-upgrade=true` option. This option blindly pulls down the
          # latest modules and providers instead of checking to see if an
          # update is required. That behavior defeats the benefits of caching.
          # so there is no point in doing it for the .terraform directory.
          path: |
            ${{ env.PIP_CACHE_DIR }}
            ${{ env.PRE_COMMIT_CACHE_DIR }}
            ${{ env.CURL_CACHE_DIR }}
            ${{ steps.go-cache.outputs.dir }}
          # We do not use '**/setup.py' in the cache key so only the 'setup.py'
          # file in the root of the repository is used. This is in case a Python
          # package were to have a 'setup.py' as part of its internal codebase.
          key: "${{ env.BASE_CACHE_KEY }}\
            ${{ hashFiles('**/requirements-test.txt') }}-\
            ${{ hashFiles('**/requirements.txt') }}-\
            ${{ hashFiles('**/.pre-commit-config.yaml') }}-\
            ${{ hashFiles('setup.py') }}"
          restore-keys: |
            ${{ env.BASE_CACHE_KEY }}
      - name: Setup curl cache
        run: mkdir -p ${{ env.CURL_CACHE_DIR }}
      - name: Install Packer
        env:
          PACKER_VERSION: ${{ steps.setup-env.outputs.packer-version }}
        run: |
          PACKER_ZIP="packer_${PACKER_VERSION}_linux_amd64.zip"
          curl --output ${{ env.CURL_CACHE_DIR }}/"${PACKER_ZIP}" \
            --time-cond ${{ env.CURL_CACHE_DIR }}/"${PACKER_ZIP}" \
            --location \
            "https://releases.hashicorp.com/packer/${PACKER_VERSION}/${PACKER_ZIP}"
          sudo unzip -d /opt/packer \
            ${{ env.CURL_CACHE_DIR }}/"${PACKER_ZIP}"
          sudo mv /usr/local/bin/packer /usr/local/bin/packer-default
          sudo ln -s /opt/packer/packer /usr/local/bin/packer
      - uses: hashicorp/setup-terraform@v2
        with:
          terraform_version: ${{ steps.setup-env.outputs.terraform-version }}
      - name: Install shfmt
        env:
          PACKAGE_URL: mvdan.cc/sh/v3/cmd/shfmt
          PACKAGE_VERSION: ${{ steps.setup-env.outputs.shfmt-version }}
        run: go install ${PACKAGE_URL}@${PACKAGE_VERSION}
      - name: Install Terraform-docs
        env:
          PACKAGE_URL: github.com/terraform-docs/terraform-docs
          PACKAGE_VERSION: ${{ steps.setup-env.outputs.terraform-docs-version }}
        run: go install ${PACKAGE_URL}@${PACKAGE_VERSION}
      - name: Install dependencies
        run: |
          python -m pip install --upgrade pip setuptools wheel
          pip install --upgrade --requirement requirements-test.txt
      - name: Set up pre-commit hook environments
        run: pre-commit install-hooks
      - name: Run pre-commit on all files
        run: pre-commit run --all-files
      - name: Setup tmate debug session
        uses: mxschmitt/action-tmate@v3
        if: env.RUN_TMATE
  test:
    name: test source - py${{ matrix.python-version }}
    runs-on: ${{ matrix.os }}
    strategy:
      fail-fast: false
      matrix:
        os:
          - ubuntu-latest
        # The versions of nassl pinned by our sslyze version constraint only
        # have bdists available for Python 3.6 and 3.7, so we can only support
        # those versions of Python. The error seen when trying to install on
        # Python 3.8+ is:
        # ERROR: Cannot install pshtt because these package versions have
        # conflicting dependencies.
        # The conflict is caused by:
        #   sslyze 2.1.4 depends on nassl<2.3.0 and >=2.2.0
        #   sslyze 2.1.3 depends on nassl<2.3.0 and >=2.2.0
        python-version:
          - "3.7"
          # - "3.8"
          # - "3.9"
          # - "3.10"
          # - "3.11"
        include:
          - os: ubuntu-20.04
            python-version: "3.6"
    steps:
      - uses: actions/checkout@v3
      - id: setup-python
        uses: actions/setup-python@v4
        with:
          python-version: ${{ matrix.python-version }}
      - uses: actions/cache@v3
        env:
          BASE_CACHE_KEY: "${{ github.job }}-${{ runner.os }}-\
            py${{ steps.setup-python.outputs.python-version }}-"
        with:
          path: ${{ env.PIP_CACHE_DIR }}
          # We do not use '**/setup.py' in the cache key so only the 'setup.py'
          # file in the root of the repository is used. This is in case a Python
          # package were to have a 'setup.py' as part of its internal codebase.
          key: "${{ env.BASE_CACHE_KEY }}\
            ${{ hashFiles('**/requirements-test.txt') }}-\
            ${{ hashFiles('**/requirements.txt') }}-\
            ${{ hashFiles('setup.py') }}"
          restore-keys: |
            ${{ env.BASE_CACHE_KEY }}
      - name: Install dependencies
        run: |
          python -m pip install --upgrade pip
          pip install --upgrade --requirement requirements-test.txt
      - name: Run tests
        env:
          RELEASE_TAG: ${{ github.event.release.tag_name }}
        run: pytest
      - name: Upload coverage report
        run: coveralls
        env:
          COVERALLS_FLAG_NAME: "py${{ matrix.python-version }}"
          COVERALLS_PARALLEL: true
          COVERALLS_SERVICE_NAME: github
          GITHUB_TOKEN: ${{ secrets.GITHUB_TOKEN }}
        if: success()
      - name: Setup tmate debug session
        uses: mxschmitt/action-tmate@v3
        if: env.RUN_TMATE
  coveralls-finish:
    runs-on: ubuntu-latest
    needs:
      - test
    steps:
      - uses: actions/checkout@v3
      - id: setup-python
        uses: actions/setup-python@v4
        with:
          # A lower version is used because of a dependency issue in Python
          # versions 3.8-3.11
          python-version: "3.7"
      - uses: actions/cache@v3
        env:
          BASE_CACHE_KEY: "${{ github.job }}-${{ runner.os }}-\
            py${{ steps.setup-python.outputs.python-version }}-"
        with:
          path: ${{ env.PIP_CACHE_DIR }}
          # We do not use '**/setup.py' in the cache key so only the 'setup.py'
          # file in the root of the repository is used. This is in case a Python
          # package were to have a 'setup.py' as part of its internal codebase.
          key: "${{ env.BASE_CACHE_KEY }}\
            ${{ hashFiles('**/requirements-test.txt') }}-\
            ${{ hashFiles('**/requirements.txt') }}-\
            ${{ hashFiles('setup.py') }}"
          restore-keys: |
            ${{ env.BASE_CACHE_KEY }}
      - name: Install dependencies
        run: |
          python -m pip install --upgrade pip
          pip install --upgrade --requirement requirements-test.txt
      - name: Finished coveralls reports
        run: coveralls --finish
        env:
          GITHUB_TOKEN: ${{ secrets.GITHUB_TOKEN }}
      - name: Setup tmate debug session
        uses: mxschmitt/action-tmate@v3
        if: env.RUN_TMATE
  build:
    name: build wheel - py${{ matrix.python-version }}
    needs:
      - lint
      - test
    runs-on: ${{ matrix.os }}
    strategy:
      fail-fast: false
      matrix:
        os:
          - ubuntu-latest
        python-version:
          - "3.7"
          # Disabled due to an unresolvable dependency issue between sslyze and
          # nassl:
          # ERROR: Cannot install pshtt because these package versions have
          # conflicting dependencies.
          # The conflict is caused by:
          #   sslyze 2.1.4 depends on nassl<2.3.0 and >=2.2.0
          #   sslyze 2.1.3 depends on nassl<2.3.0 and >=2.2.0
          # - "3.8"
          # - "3.9"
          # - "3.10"
          # - "3.11"
        include:
          - os: ubuntu-20.04
            python-version: "3.6"
    steps:
      - uses: actions/checkout@v3
      - id: setup-python
        uses: actions/setup-python@v4
        with:
          python-version: ${{ matrix.python-version }}
      - uses: actions/cache@v3
        env:
          BASE_CACHE_KEY: "${{ github.job }}-${{ runner.os }}-\
            py${{ steps.setup-python.outputs.python-version }}-"
        with:
          path: ${{ env.PIP_CACHE_DIR }}
          # We do not use '**/setup.py' in the cache key so only the 'setup.py'
          # file in the root of the repository is used. This is in case a Python
          # package were to have a 'setup.py' as part of its internal codebase.
          key: "${{ env.BASE_CACHE_KEY }}\
            ${{ hashFiles('**/requirements.txt') }}-\
            ${{ hashFiles('setup.py') }}"
          restore-keys: |
            ${{ env.BASE_CACHE_KEY }}
      - name: Install build dependencies
        run: |
          python -m pip install --upgrade pip setuptools wheel
          python -m pip install --upgrade build
      - name: Build artifacts
        run: python -m build
      - name: Upload artifacts
        uses: actions/upload-artifact@v3
        with:
          name: dist-${{ matrix.python-version }}
          path: dist
      - name: Setup tmate debug session
        uses: mxschmitt/action-tmate@v3
        if: env.RUN_TMATE
  test-build:
    name: test built wheel - py${{ matrix.python-version }}
    needs:
      - build
    runs-on: ${{ matrix.os }}
    strategy:
      fail-fast: false
      matrix:
        os:
          - ubuntu-latest
        python-version:
          - "3.7"
          # Disabled due to an unresolvable dependency issue between sslyze and
          # nassl:
          # ERROR: Cannot install pshtt because these package versions have
          # conflicting dependencies.
          # The conflict is caused by:
          #   sslyze 2.1.4 depends on nassl<2.3.0 and >=2.2.0
          #   sslyze 2.1.3 depends on nassl<2.3.0 and >=2.2.0
          # - "3.8"
          # - "3.9"
          # - "3.10"
          # - "3.11"
        include:
          - os: ubuntu-20.04
            python-version: "3.6"
    steps:
      - uses: actions/checkout@v3
      - id: setup-python
        uses: actions/setup-python@v4
        with:
          python-version: ${{ matrix.python-version }}
      - uses: actions/cache@v3
        env:
          BASE_CACHE_KEY: "${{ github.job }}-${{ runner.os }}-\
            py${{ steps.setup-python.outputs.python-version }}-"
        with:
          path: ${{ env.PIP_CACHE_DIR }}
          # We do not use '**/setup.py' in the cache key so only the 'setup.py'
          # file in the root of the repository is used. This is in case a Python
          # package were to have a 'setup.py' as part of its internal codebase.
          key: "${{ env.BASE_CACHE_KEY }}\
            ${{ hashFiles('**/requirements.txt') }}-\
            ${{ hashFiles('setup.py') }}"
          restore-keys: |
            ${{ env.BASE_CACHE_KEY }}
      - name: Retrieve the built wheel
        uses: actions/download-artifact@v3
        with:
          name: dist-${{ matrix.python-version }}
          path: dist
      - id: find-wheel
        name: Get the name of the retrieved wheel (there should only be one)
        run: echo "wheel=$(ls dist/*whl)" >> $GITHUB_OUTPUT
      - name: Update core Python packages
        run: python -m pip install --upgrade pip setuptools wheel
      - name: Install the built wheel (along with testing dependencies)
        run: python -m pip install ${{ steps.find-wheel.outputs.wheel }}[test]
      - name: Run tests
        env:
          RELEASE_TAG: ${{ github.event.release.tag_name }}
        run: pytest
      - name: Setup tmate debug session
        uses: mxschmitt/action-tmate@v3
        if: env.RUN_TMATE<|MERGE_RESOLUTION|>--- conflicted
+++ resolved
@@ -23,13 +23,9 @@
       - id: setup-python
         uses: actions/setup-python@v4
         with:
-<<<<<<< HEAD
           # A lower version is used because of a dependency issue in Python
           # versions 3.8-3.11
           python-version: "3.7"
-=======
-          python-version: "3.11"
->>>>>>> ea4912ce
       # We need the Go version and Go cache location for the actions/cache step,
       # so the Go installation must happen before that.
       - id: setup-go
