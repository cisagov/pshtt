--- conflicted
+++ resolved
@@ -24,7 +24,7 @@
         uses: actions/setup-python@v4
         with:
           # A lower version is used because of a dependency issue in Python
-          # versions 3.8-3.10
+          # versions 3.8-3.11
           python-version: "3.7"
       # We need the Go version and Go cache location for the actions/cache step,
       # so the Go installation must happen before that.
@@ -109,7 +109,8 @@
     strategy:
       fail-fast: false
       matrix:
-<<<<<<< HEAD
+        os:
+          - ubuntu-latest
         # The versions of nassl pinned by our sslyze version constraint only
         # have bdists available for Python 3.6 and 3.7, so we can only support
         # those versions of Python. The error seen when trying to install on
@@ -119,25 +120,15 @@
         # The conflict is caused by:
         #   sslyze 2.1.4 depends on nassl<2.3.0 and >=2.2.0
         #   sslyze 2.1.3 depends on nassl<2.3.0 and >=2.2.0
-=======
-        os:
-          - ubuntu-latest
->>>>>>> eb2605b2
         python-version:
           - "3.7"
-<<<<<<< HEAD
           # - "3.8"
           # - "3.9"
           # - "3.10"
-=======
-          - "3.8"
-          - "3.9"
-          - "3.10"
-          - "3.11"
+          # - "3.11"
         include:
           - os: ubuntu-20.04
             python-version: "3.6"
->>>>>>> eb2605b2
     steps:
       - uses: actions/checkout@v3
       - id: setup-python
@@ -188,7 +179,7 @@
         uses: actions/setup-python@v4
         with:
           # A lower version is used because of a dependency issue in Python
-          # versions 3.8-3.10
+          # versions 3.8-3.11
           python-version: "3.7"
       - uses: actions/cache@v3
         env:
@@ -228,7 +219,6 @@
           - ubuntu-latest
         python-version:
           - "3.7"
-<<<<<<< HEAD
           # Disabled due to an unresolvable dependency issue between sslyze and
           # nassl:
           # ERROR: Cannot install pshtt because these package versions have
@@ -239,15 +229,10 @@
           # - "3.8"
           # - "3.9"
           # - "3.10"
-=======
-          - "3.8"
-          - "3.9"
-          - "3.10"
-          - "3.11"
+          # - "3.11"
         include:
           - os: ubuntu-20.04
             python-version: "3.6"
->>>>>>> eb2605b2
     steps:
       - uses: actions/checkout@v3
       - id: setup-python
@@ -293,10 +278,17 @@
           - ubuntu-latest
         python-version:
           - "3.7"
-          - "3.8"
-          - "3.9"
-          - "3.10"
-          - "3.11"
+          # Disabled due to an unresolvable dependency issue between sslyze and
+          # nassl:
+          # ERROR: Cannot install pshtt because these package versions have
+          # conflicting dependencies.
+          # The conflict is caused by:
+          #   sslyze 2.1.4 depends on nassl<2.3.0 and >=2.2.0
+          #   sslyze 2.1.3 depends on nassl<2.3.0 and >=2.2.0
+          # - "3.8"
+          # - "3.9"
+          # - "3.10"
+          # - "3.11"
         include:
           - os: ubuntu-20.04
             python-version: "3.6"
