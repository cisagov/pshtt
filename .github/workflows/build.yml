--- conflicted
+++ resolved
@@ -23,13 +23,9 @@
       - id: setup-python
         uses: actions/setup-python@v3
         with:
-<<<<<<< HEAD
           # A lower version is used because of a dependency issue in Python
           # versions 3.8-3.10
-          python-version: 3.7
-=======
-          python-version: "3.10"
->>>>>>> 7dc735b4
+          python-version: "3.7"
       # We need the Go version and Go cache location for the actions/cache step,
       # so the Go installation must happen before that.
       - uses: actions/setup-go@v2
@@ -180,15 +176,10 @@
       - id: setup-python
         uses: actions/setup-python@v3
         with:
-<<<<<<< HEAD
           # A lower version is used because of a dependency issue in Python
           # versions 3.8-3.10
-          python-version: 3.7
-      - uses: actions/cache@v2
-=======
-          python-version: "3.10"
-      - uses: actions/cache@v3
->>>>>>> 7dc735b4
+          python-version: "3.7"
+      - uses: actions/cache@v3
         env:
           BASE_CACHE_KEY: "${{ github.job }}-${{ runner.os }}-\
             py${{ steps.setup-python.outputs.python-version }}-"
